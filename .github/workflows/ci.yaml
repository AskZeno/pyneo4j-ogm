name: CI

on:
  push:
    branches: [main, develop]
    paths:
      - "pyneo4j_ogm/**"
      - "tests/**"
  pull_request:
    branches: [main, develop]

jobs:
  lint:
    runs-on: ubuntu-latest
    env:
      POETRY_VERSION: "1.5.1"
    strategy:
      fail-fast: false
      matrix:
<<<<<<< HEAD
        python-version: ["3.10", "3.11"]
=======
        python-version: ["3.10", "3.11", "3.12"]
>>>>>>> 77d0a280

    steps:
      - uses: actions/checkout@v3

      - name: Set up Python ${{ matrix.python-version }}
        uses: actions/setup-python@v4
        with:
          python-version: ${{ matrix.python-version }}

      - name: Cache Poetry
        uses: actions/cache@v3
        with:
          path: ~/.cache/pypoetry
          key: ${{ runner.os }}-poetry-${{ hashFiles('**/poetry.lock') }}
          restore-keys: |
            ${{ runner.os }}-poetry-

      - name: View python version
        run: python --version

      - name: Install Python Poetry
        uses: abatilo/actions-poetry@v2.3.0

      - name: Configure poetry
        shell: bash
        run: poetry config virtualenvs.in-project true

      - name: View poetry version
        run: poetry --version

      - name: Install dependencies
        run: poetry install

      - name: Run linter
        run: poetry run pylint --rcfile=.pylintrc pyneo4j_ogm tests

  type-check:
    runs-on: ubuntu-latest
    env:
      POETRY_VERSION: "1.5.1"
    strategy:
      fail-fast: false
      matrix:
        python-version: ["3.10", "3.11", "3.12"]

    steps:
      - uses: actions/checkout@v3

      - name: Set up Python ${{ matrix.python-version }}
        uses: actions/setup-python@v4
        with:
          python-version: ${{ matrix.python-version }}

      - name: Cache Poetry
        uses: actions/cache@v3
        with:
          path: ~/.cache/pypoetry
          key: ${{ runner.os }}-poetry-${{ hashFiles('**/poetry.lock') }}
          restore-keys: |
            ${{ runner.os }}-poetry-

      - name: View python version
        run: python --version

      - name: Install Python Poetry
        uses: abatilo/actions-poetry@v2.3.0

      - name: Configure poetry
        shell: bash
        run: poetry config virtualenvs.in-project true

      - name: View poetry version
        run: poetry --version

      - name: Install dependencies
        run: poetry install

      - name: Run type-checker
        run: poetry run pyright pyneo4j_ogm tests

  test:
    runs-on: ubuntu-latest
    services:
      neo4j:
        image: neo4j:latest
        env:
          NEO4J_AUTH: ${{ secrets.NEO4J_AUTH }}
        ports:
          - 7687:7687
    env:
      POETRY_VERSION: "1.5.1"
    strategy:
      fail-fast: false
      matrix:
        python-version: ["3.10", "3.11", "3.12"]
        pydantic-version: ["1.10.9", "^2"]

    steps:
      - uses: actions/checkout@v3

      - name: Set up Python ${{ matrix.python-version }}
        uses: actions/setup-python@v4
        with:
          python-version: ${{ matrix.python-version }}

      - name: Cache Poetry
        uses: actions/cache@v3
        with:
          path: ~/.cache/pypoetry
          key: ${{ runner.os }}-poetry-${{ hashFiles('**/poetry.lock') }}
          restore-keys: |
            ${{ runner.os }}-poetry-

      - name: View python version
        run: python --version

      - name: Install Python Poetry
        uses: abatilo/actions-poetry@v2.3.0

      - name: Configure poetry
        shell: bash
        run: poetry config virtualenvs.in-project true

      - name: View poetry version
        run: poetry --version

      - name: Install dependencies
        run: |
          poetry install
          poetry add pydantic@${{ matrix.pydantic-version }}

      - name: View pydantic version
        run: poetry show pydantic

      - name: Run tests
        run: poetry run pytest tests --asyncio-mode=auto --cov=pyneo4j_ogm -W ignore::DeprecationWarning

  release:
    runs-on: ubuntu-latest
    needs: [lint, type-check, test]
    if: |
      github.event_name == 'push' &&
      github.ref == 'refs/heads/main' &&
      !contains ( github.event.head_commit.message, 'chore(release)' )
    concurrency: release
    environment:
      name: release
      url: https://pypi.org/p/pyneo4j-ogm
    permissions:
      id-token: write
      contents: write

    steps:
      - uses: actions/checkout@v3
        with:
          fetch-depth: 0
          ref: ${{ github.ref_name }}

      - name: Python Semantic Release
        uses: python-semantic-release/python-semantic-release@master
        with:
          github_token: ${{ secrets.GITHUB_TOKEN }}

      - name: Publish package distributions to PyPI
        uses: pypa/gh-action-pypi-publish@release/v1<|MERGE_RESOLUTION|>--- conflicted
+++ resolved
@@ -17,11 +17,7 @@
     strategy:
       fail-fast: false
       matrix:
-<<<<<<< HEAD
-        python-version: ["3.10", "3.11"]
-=======
         python-version: ["3.10", "3.11", "3.12"]
->>>>>>> 77d0a280
 
     steps:
       - uses: actions/checkout@v3
